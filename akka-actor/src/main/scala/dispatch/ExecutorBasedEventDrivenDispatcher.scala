--- conflicted
+++ resolved
@@ -84,27 +84,18 @@
    * This is the behavior of an ExecutorBasedEventDrivenDispatchers mailbox
    */
   trait ExecutableMailbox extends Runnable { self: MessageQueue =>
-    def run = {
+    final def run = {
       var lockAcquiredOnce = false
       var finishedBeforeMailboxEmpty = false
       // this do-while loop is required to prevent missing new messages between the end of the inner while
       // loop and releasing the lock
       do {
-<<<<<<< HEAD
         finishedBeforeMailboxEmpty = false //Reset this every run
         if (dispatcherLock.tryLock()) {
           // Only dispatch if we got the lock. Otherwise another thread is already dispatching.
           lockAcquiredOnce = true
           finishedBeforeMailboxEmpty = try {
              processMailbox()
-=======
-        finishedBeforeMailboxEmpty = false
-        if (dispatcherLock.tryLock()) {
-          // Only dispatch if we got the lock. Otherwise another thread is already dispatching.
-          lockAcquiredOnce = true
-          try {
-            finishedBeforeMailboxEmpty = processMailbox()
->>>>>>> eade9d75
           } catch {
             case e =>
               dispatcherLock.unlock()
@@ -112,11 +103,7 @@
                 registerForExecution(self)
             throw e
           }
-<<<<<<< HEAD
-          
-=======
 
->>>>>>> eade9d75
           dispatcherLock.unlock()
           if (finishedBeforeMailboxEmpty)
             registerForExecution(self)
@@ -129,7 +116,7 @@
    *
    * @return true if the processing finished before the mailbox was empty, due to the throughput constraint
    */
-    def processMailbox(): Boolean = {
+   final def processMailbox(): Boolean = {
       val throttle = throughput > 0
       var processedMessages = 0
       var nextMessage = self.dequeue
